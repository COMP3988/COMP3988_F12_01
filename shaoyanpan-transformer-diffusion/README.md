# Transformer-Diffusion Model for MRI→CT Synthesis

Originally from [this repo](https://github.com/shaoyanpan/Synthetic-CT-generation-from-MRI-using-3D-transformer-based-denoising-diffusion-model/blob/main/README.md?plain=1)

A 3D transformer-based denoising diffusion model for synthetic CT generation from MRI scans.

## Environment Setup

Target environment: **Python 3.10** with **CUDA 12.1** (tested on NVIDIA L4 GPU).
We recommend using **mamba** or **micromamba** for dependency resolution.

### Install micromamba (optional)

```bash
curl micro.mamba.pm/install.sh | bash
```

Restart your shell or source your `~/.bashrc` / `~/.zshrc`.

## Create environment

```bash
mamba create -n synthrad-l4 python=3.10
mamba activate synthrad-l4
```

Install PyTorch with CUDA

```bash
mamba install pytorch torchvision torchaudio pytorch-cuda=12.1 -c pytorch -c nvidia
```

Install supporting packages

```bash
mamba install -c conda-forge monai einops timm natsort scikit-image scipy tqdm matplotlib
```

If you hit issues with `pkg_resources` deprecation

```bash
pip install "setuptools<81"
```

Verify gpu

```bash
python -c "import torch; print(torch.cuda.is_available(), torch.cuda.get_device_name(0))"
```

## Preprocessing

<<<<<<< HEAD
Preprocess SynthRAD into `.mat` files:
=======
Preprocess SynthRAD dataset into `.npz` files:
>>>>>>> 681c5a657e397c50f146db95d9ae4e37a37ca823

```bash
python preprocess_synthrad.py --synthrad_location <path-to-synthrad>
```

<<<<<<< HEAD
This generates normalized MRI/CT `.mat` files under:
- `SynthRAD/imagesTr`
- `SynthRAD/imagesTs`

## Training

Run the main script with custom epochs:
=======
This generates normalized MRI/CT `.npz` files under:
- `SynthRAD/imagesTr` (training)
- `SynthRAD/imagesVal` (validation)
- `SynthRAD/imagesTs` (testing)

Each `.npz` file contains:
- `image`: MRI volume (normalized to [-1,1])
- `label`: CT volume (normalized to [-1,1])

## Training

Run the main training script:
>>>>>>> 681c5a657e397c50f146db95d9ae4e37a37ca823

```bash
python main.py --epochs 50
```

<<<<<<< HEAD
## Features added

- tqdm progress bars for training and evaluation

- Epochs configurable via `--epochs`

- MONAI transforms updated with `channel_dim="no_channel"`

- `.mat` loading uses `appendmat=False`

## Checkpoints and Outputs

- Model checkpoints saved to

```
synthRAD_checkpoints/Synth_A_to_B.pth
```

- Evaluation outputs written as `.mat` files (predictions, labels, loss) in the same folder.
=======
### Training Features

- Configurable epochs via `--epochs` argument
- tqdm progress bars for training and evaluation
- MONAI transforms with `channel_dim="no_channel"`
- Sliding-window inference for evaluation
- Automatic checkpoint saving

## Inference

### Single File Inference

Process a single MRI volume:

```bash
python infer_single.py \
  --ckpt synthRAD_checkpoints/Synth_A_to_B.pth \
  --input SynthRAD/imagesTs/patient001.npz \
  --output patient001_ct_pred.mha \
  --steps 20 --overlap 0.25 --sw-batch 16
```

### Batch Directory Inference

Process all files in a directory:

```bash
python infer_directory.py \
  --ckpt synthRAD_checkpoints/Synth_A_to_B.pth \
  --inputdir SynthRAD/imagesTs \
  --outputdir outputs_mha \
  --steps 20 --overlap 0.25 --sw-batch 16
```

### Inference Parameters

- `--steps`: Number of diffusion steps (default: 2)
- `--overlap`: Sliding-window overlap ratio [0,1) (default: 0.5)
- `--sw-batch`: Sliding-window batch size (default: 8)
- `--fp16`: Enable mixed precision inference
- `--device`: Device to use (default: cuda:0)

## File Structure

```
shaoyanpan-transformer-diffusion/
├── main.py                    # Training script
├── infer_single.py           # Single file inference
├── infer_directory.py        # Batch directory inference
├── preprocess_synthrad.py    # SynthRAD preprocessing
├── diffusion/                # Diffusion model components
├── network/                  # Transformer network architecture
├── SynthRAD/                 # Preprocessed data (created by preprocessing)
│   ├── imagesTr/            # Training .npz files
│   ├── imagesVal/           # Validation .npz files
│   └── imagesTs/            # Testing .npz files
└── synthRAD_checkpoints/    # Model checkpoints
    └── Synth_A_to_B.pth     # Best model checkpoint
```

## Checkpoints and Outputs

- Model checkpoints saved to `synthRAD_checkpoints/Synth_A_to_B.pth`
- Evaluation outputs written as `.mat` files (predictions, labels, loss) during training
- Inference outputs are `.mha` files with CT predictions
>>>>>>> 681c5a657e397c50f146db95d9ae4e37a37ca823<|MERGE_RESOLUTION|>--- conflicted
+++ resolved
@@ -50,25 +50,12 @@
 
 ## Preprocessing
 
-<<<<<<< HEAD
-Preprocess SynthRAD into `.mat` files:
-=======
 Preprocess SynthRAD dataset into `.npz` files:
->>>>>>> 681c5a657e397c50f146db95d9ae4e37a37ca823
 
 ```bash
 python preprocess_synthrad.py --synthrad_location <path-to-synthrad>
 ```
 
-<<<<<<< HEAD
-This generates normalized MRI/CT `.mat` files under:
-- `SynthRAD/imagesTr`
-- `SynthRAD/imagesTs`
-
-## Training
-
-Run the main script with custom epochs:
-=======
 This generates normalized MRI/CT `.npz` files under:
 - `SynthRAD/imagesTr` (training)
 - `SynthRAD/imagesVal` (validation)
@@ -81,33 +68,11 @@
 ## Training
 
 Run the main training script:
->>>>>>> 681c5a657e397c50f146db95d9ae4e37a37ca823
 
 ```bash
 python main.py --epochs 50
 ```
 
-<<<<<<< HEAD
-## Features added
-
-- tqdm progress bars for training and evaluation
-
-- Epochs configurable via `--epochs`
-
-- MONAI transforms updated with `channel_dim="no_channel"`
-
-- `.mat` loading uses `appendmat=False`
-
-## Checkpoints and Outputs
-
-- Model checkpoints saved to
-
-```
-synthRAD_checkpoints/Synth_A_to_B.pth
-```
-
-- Evaluation outputs written as `.mat` files (predictions, labels, loss) in the same folder.
-=======
 ### Training Features
 
 - Configurable epochs via `--epochs` argument
@@ -172,5 +137,4 @@
 
 - Model checkpoints saved to `synthRAD_checkpoints/Synth_A_to_B.pth`
 - Evaluation outputs written as `.mat` files (predictions, labels, loss) during training
-- Inference outputs are `.mha` files with CT predictions
->>>>>>> 681c5a657e397c50f146db95d9ae4e37a37ca823+- Inference outputs are `.mha` files with CT predictions